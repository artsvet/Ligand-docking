from __future__ import annotations
import re
import os
from pandas import Series
from pathlib import Path
from openbabel import pybel
from rdkit import Chem
from rdkit.Chem import AllChem
from rdkit.Chem import Draw
from rdkit.Chem import rdPartialCharges
from pymol import cmd

'''
The most common representation for molecules is the SMILES
molecule format, a string of atom characters representing 
a depth-first tree traversal of the molecular graph.
The ligand classes are used to generate lipid molecule SMILES.
'''

PL_PATTERNS = {
    # template pattern for phospholipid molecule classes
    'pa': 'CC(COP(=O)(O)O)O',
    'pc': 'CC(COP(=O)([O-])OCC[N+](C)(C)C)O',
    'pe': 'CC(COP(=O)(O)OCCN)O',
    'pg': 'CC(COP(=O)(O)OCC(CO)O)O',
    'pi': 'CC(COP(=O)(O)OC1C(C(C(C(C1O)O)O)O)O)O',
    'ps': 'CC(COP(=O)(O)OCC(C(=O)O)N)O',
    'cm': '(C(CO)N'
    }

<<<<<<< HEAD

=======
>>>>>>> f213ec48
class Ligand:
    """
    Base class for ligand molecules,
    takes SMILES formatted string representatons
    and implements interface to Rdkit and
    Openbabel to generate, convert,
    and display molecules.

    """
<<<<<<< HEAD
    def __init__(self, mol, name=''):
        self.mol = mol
        self.name = name
        self.type = ''
        self.pdb_path = ''
        self.pdbqt_path = ''

    @classmethod
    def from_sdf(cls, sdf_path):
        path = Path(sdf_path)
        mol = Chem.SDMolSupplier(sdf_path)[0]
        cid = re.search(r'CID_(\d*)', sdf_path)
        if cid:
            name = cid
        else:
            name = path.stem

        return cls(mol, name)

    @classmethod
    def from_smiles(cls, smiles, name=''):
        mol = Chem.MolFromSmiles(smiles)

=======
    def __init__(self, mol, name, path = '', cid = ''):

        self.path : Path = Path(path) if path else Path(
            os.getcwd() + '\\' + name 
        ) 
        self.pdb_path = self.path if self.path.suffix == '.pdb' else ''
        self.pdbqt_path = self.path if self.path.suffix == '.pdbqt' else ''
        self.sdf_path = self.path if self.path.suffix == '.sdf' else ''
        self.mol : Chem.rdchem.Mol = mol
        self.name : str = name
        self.cid : str = cid
        
    @classmethod
    def from_sdf(cls, sdf_path: str, name: str = '', cid: str = ''):

        path = Path(sdf_path)
        mol = Chem.SDMolSupplier(str(path), removeHs=False)[0]      
        if cid := re.search(r'CID_(\d*)', str(path)): cid = cid[0]
        if not name: name = path.stem

        return cls(mol, name, path=path)
    
    @classmethod
    def from_pdb(cls, pdb_path: str, name: str = '', cid: str = ''):

        path = Path(pdb_path)
        mol = Chem.rdmolfiles.MolFromPDBFile(str(path), removeHs=False)[0]      
        if cid := re.search(r'CID_(\d*)', str(path)): cid = cid[0]
        if not name: name = path.stem

        return cls(mol, name, path=path)

    @classmethod
    def from_smiles(cls, smiles: str, name: str = ''):

        mol = Chem.MolFromSmiles(smiles)
        if name: pass        
        else: name = smiles

>>>>>>> f213ec48
        return cls(mol, name)

    def show_mol(self):

        return Draw.ShowMol(self.mol, size=(600, 300))

    def to_image(self):

        return Draw.MolToImage(self.mol, size=(600, 300))

    def to_pybel(self):

        return pybel.readstring('smi', self.__str__())

    def write_sdf(self):

        h = Chem.AddHs(self.mol)
        AllChem.EmbedMolecule(h, boxSizeMult=3.0, maxAttempts=10000)
        self.sdf_path = self.path.with_suffix('.sdf')
        Chem.rdmolfiles.SDWriter(str(self.sdf_path)).write(h)
        
        
        return self.sdf_path
    
    def write_pdb(self) -> Path:

        h = Chem.AddHs(self.mol)
        AllChem.EmbedMolecule(
            h, boxSizeMult=3.0, maxAttempts=10000
        )

<<<<<<< HEAD
        h = Chem.AddHs(self.mol)
        AllChem.EmbedMolecule(h, useRandomCoords=True, boxSizeMult=3.0,
                              maxAttempts=10000)
=======
>>>>>>> f213ec48
        try:
            AllChem.UFFOptimizeMolecule(h, 10000)
        except ValueError as err:
            print(err, self.name)

        AllChem.MolToPDBFile(h, self.name + '.pdb')
<<<<<<< HEAD
        self.pdb_path = Path(
            os.path.join(target, self.name + '.pdb')
            )
=======
        self.pdb_path = self.path.with_suffix('.pdb')
>>>>>>> f213ec48

        return self.pdb_path

    def write_pdbqt(self) -> Path:

        self.write_pdb()
        self.pdbqt_path = Path(
            self.pdb_path.with_suffix('.pdbqt')
            )
        atoms = list(pybel.readfile('pdb', self.pdb_path.__str__()))
        writer = pybel.Outputfile(
            'pdbqt', self.pdbqt_path.__str__(),
            opt={'pdbqt': '-xh'}, overwrite=True
        )
        for atom in atoms:
            writer.write(atom)
            writer.close()
        cmd.reinitialize()
        
        return self.pdbqt_path
    
    def sdf_to_pdbqt(self) -> Path:

        self.pdb_path =  self.sdf_path.with_suffix('.pdb')
        mol = Chem.SDMolSupplier(str(self.sdf_path), removeHs=False)[0]
        mol = Chem.AddHs(mol, addCoords = True) 
        AllChem.MolToPDBFile(mol, str(self.pdb_path))
        self.pdbqt_path = self.pdb_path.with_suffix('.pdbqt')
        atoms = list(pybel.readfile('pdb', str(self.pdb_path)))
        writer = pybel.Outputfile(
            'pdbqt', str(self.pdbqt_path), overwrite=True
        )
        for atom in atoms:
            writer.write(atom)
            writer.close()
        cmd.reinitialize()
        
        return self.pdbqt_path

<<<<<<< HEAD
    def compute_charges(self):
=======
    def compute_charges(self) -> list:
>>>>>>> f213ec48

        rdPartialCharges.ComputeGasteigerCharges(self.mol)
        charges = [(atom.GetSymbol(), atom.GetDoubleProp('_GasteigerCharge'))
                   for atom in self.mol.GetAtoms()]
        return charges

    def __str__(self):

        return Chem.MolToSmiles(self.mol)

    def __repr__(self):

        return self.name


class Lipid(Ligand):
    """
    Lipid class, generating a string
    representation of carbon chains with variable
    length, double-bonding, and acidity.
    ex - Lipid(8, E=[3,6]) : C/C=C/C/C=C/CC(=O)O
    """

    def __init__(self, len: int, E: list[int] = [], Z: list[int] = [], acid=True):

        self.len = len
        self.E, self.Z = E, Z
        self.acid = acid
        if self.acid:
            self.group = 'fatty acid'
        else:
            self.group = 'lipid'
        self.name = str(self.len)
        if self.E:
            self.name += 'E' + ''.join([str(i) for i in self.E])
        if self.Z:
            self.name += 'Z' + ''.join([str(i) for i in self.Z])
        self.mol = Chem.MolFromSmiles(self.construct())
<<<<<<< HEAD
=======
        super().__init__(self.mol, self.name)

>>>>>>> f213ec48

    @classmethod
    def from_series(cls, series: Series, acid=True):
        len = int(series['length'])
        E = [int(E)
             for E in series['E'].split(',')
             if E != ''
            ]
        Z = [int(Z)
             for Z in series['Z'].split(',')
             if Z != ''
            ]
        return cls(len, E=E, Z=Z, acid=acid)

    @classmethod
    def from_string(cls, string: str, acid=True): # string shorthand, i.e. 16E6Z12
        len = int(re.match(r'\d+', string)[0])
        E = []
        Z = []
        if 'E' in string:
            E = [int(E) for E in re.findall(r'\d+', re.split('E', string)[1])]
        if 'Z' in string:
            Z = [int(Z) for Z in re.findall(r'\d+', re.split('Z', string)[1])]

        return cls(len, E=E, Z=Z, acid=acid)

    def construct(self):

        chain = 'C' * self.len

        for i in sorted(self.E, reverse=True):
                chain = (chain[:i-1]
                         + '/C=C/'
                         + chain[i+1:]
                         )

        for i in sorted(self.Z, reverse=True):
                chain = (chain[:i-1]
                         + '/C=C\\'
                         + chain[i+1:]
                         )
        if self.acid:
            return chain[::-1] + '(=O)O'
        else:
            return chain[::-1]

    def __len__(self):
        return self.len


class Lea(Ligand):
    """
    Synthetic Lea drug class,
    generating a string representation using
    LEA template backbone and r1 Lipid.
    ex - Lea(Lipid(8, E=[3,6])) : C/C=C/C/C=C/CCOCC(CNC(C)C)O
    """

    def __init__(self, r1: Lipid):

        self.r1 = r1
        self.group = 'LEA'
        self.name = 'LEA' + self.r1.name
        self.mol = Chem.MolFromSmiles(self.construct())
<<<<<<< HEAD
=======
        super().__init__(self.mol, self.name)
>>>>>>> f213ec48

    @classmethod
    def from_series(cls, series: pd.Series):
            r1 = Lipid.from_series(series)
            return cls(r1)

    @classmethod
    def from_string(cls, string: str):
            r1 = Lipid.from_string(string[3:])
            return cls(r1)

    def construct(self):

        return self.r1.__str__().replace('(=O)O','') \
            + 'OCC(CNC(C)C)O'

    def __len__(self):
        return self.r1.__len__()


class Pl(Ligand):
    """
    Phospholipid compound class,
    generating a string representation using
    pattern backbone dict, r1, r2 lipid side chain
    """

    def __init__(self, pattern: str, r1: Lipid, r2: Lipid = ''):
        self.pattern = pattern
        self.r1 = r1
        self.r2 = r2
        if not r2:
            self.group = 'lysoPl'
        else:
            self.group = 'phospholipid'

        self.name = pattern \
                    + self.r1.name \
                    + self.r2.name
        self.mol = Chem.MolFromSmiles(self.construct())
<<<<<<< HEAD
=======
        super().__init__(self.mol, self.name)
>>>>>>> f213ec48


    @classmethod
    def from_string(cls, pattern: str, string: str):

        pattern = pattern
        split = re.split('  ', string)

        if len(split) > 1:
            r1 = Lipid.from_string(split[0])
            r2 = Lipid.from_string(split[1])

        else:
            r1 = Lipid.from_string(string)
            r2 = ''

        return cls(pattern, r1, r2)

    def construct(self):

        if self.r2:

            if self.pattern == 'sm':
                structure = self.r1.__str__()[:-1] \
                            + PL_PATTERNS[self.pattern] \
                            + self.r2.__str__()[::-1].replace(
                    'O)O=(C', 'C(=O)'
                )

            else:
                structure = self.r1.__str__() \
                    + PL_PATTERNS[self.pattern] \
                    + self.r2.__str__()[::-1].replace(
                    'O)O=(C', 'C(=O)'
                    )
                
        else: structure = self.r1.__str__() + PL_PATTERNS[self.pattern]

        return structure

    def __len__(self):

        if self.r2: return self.r1.__len__(), self.r2.__len__()
        else: return self.r1.__len__()
<|MERGE_RESOLUTION|>--- conflicted
+++ resolved
@@ -28,10 +28,6 @@
     'cm': '(C(CO)N'
     }
 
-<<<<<<< HEAD
-
-=======
->>>>>>> f213ec48
 class Ligand:
     """
     Base class for ligand molecules,
@@ -41,31 +37,6 @@
     and display molecules.
 
     """
-<<<<<<< HEAD
-    def __init__(self, mol, name=''):
-        self.mol = mol
-        self.name = name
-        self.type = ''
-        self.pdb_path = ''
-        self.pdbqt_path = ''
-
-    @classmethod
-    def from_sdf(cls, sdf_path):
-        path = Path(sdf_path)
-        mol = Chem.SDMolSupplier(sdf_path)[0]
-        cid = re.search(r'CID_(\d*)', sdf_path)
-        if cid:
-            name = cid
-        else:
-            name = path.stem
-
-        return cls(mol, name)
-
-    @classmethod
-    def from_smiles(cls, smiles, name=''):
-        mol = Chem.MolFromSmiles(smiles)
-
-=======
     def __init__(self, mol, name, path = '', cid = ''):
 
         self.path : Path = Path(path) if path else Path(
@@ -105,7 +76,6 @@
         if name: pass        
         else: name = smiles
 
->>>>>>> f213ec48
         return cls(mol, name)
 
     def show_mol(self):
@@ -137,25 +107,13 @@
             h, boxSizeMult=3.0, maxAttempts=10000
         )
 
-<<<<<<< HEAD
-        h = Chem.AddHs(self.mol)
-        AllChem.EmbedMolecule(h, useRandomCoords=True, boxSizeMult=3.0,
-                              maxAttempts=10000)
-=======
->>>>>>> f213ec48
         try:
             AllChem.UFFOptimizeMolecule(h, 10000)
         except ValueError as err:
             print(err, self.name)
 
         AllChem.MolToPDBFile(h, self.name + '.pdb')
-<<<<<<< HEAD
-        self.pdb_path = Path(
-            os.path.join(target, self.name + '.pdb')
-            )
-=======
         self.pdb_path = self.path.with_suffix('.pdb')
->>>>>>> f213ec48
 
         return self.pdb_path
 
@@ -195,11 +153,7 @@
         
         return self.pdbqt_path
 
-<<<<<<< HEAD
-    def compute_charges(self):
-=======
     def compute_charges(self) -> list:
->>>>>>> f213ec48
 
         rdPartialCharges.ComputeGasteigerCharges(self.mol)
         charges = [(atom.GetSymbol(), atom.GetDoubleProp('_GasteigerCharge'))
@@ -238,11 +192,8 @@
         if self.Z:
             self.name += 'Z' + ''.join([str(i) for i in self.Z])
         self.mol = Chem.MolFromSmiles(self.construct())
-<<<<<<< HEAD
-=======
         super().__init__(self.mol, self.name)
 
->>>>>>> f213ec48
 
     @classmethod
     def from_series(cls, series: Series, acid=True):
@@ -307,10 +258,7 @@
         self.group = 'LEA'
         self.name = 'LEA' + self.r1.name
         self.mol = Chem.MolFromSmiles(self.construct())
-<<<<<<< HEAD
-=======
         super().__init__(self.mol, self.name)
->>>>>>> f213ec48
 
     @classmethod
     def from_series(cls, series: pd.Series):
@@ -351,10 +299,7 @@
                     + self.r1.name \
                     + self.r2.name
         self.mol = Chem.MolFromSmiles(self.construct())
-<<<<<<< HEAD
-=======
         super().__init__(self.mol, self.name)
->>>>>>> f213ec48
 
 
     @classmethod
