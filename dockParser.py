--- conflicted
+++ resolved
@@ -5,13 +5,8 @@
 import numpy as np
 import pandas as pd
 from proteins import Multiprocess, Protein
-<<<<<<< HEAD
 from ligands import PL_PATTERNS, Ligand, Lipid, Lea, Pl
 from vinaDock import Docker
-=======
-from ligands import PL_PATTERNS, Mol, Lipid, Lea, Pl
-from docker import Docker
->>>>>>> f213ec48
 
 '''
 Deprecated table IO for VINA docking.
